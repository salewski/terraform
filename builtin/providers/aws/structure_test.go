package aws

import (
	"reflect"
	"testing"

	"github.com/hashicorp/terraform/flatmap"
	"github.com/mitchellh/goamz/ec2"
	"github.com/mitchellh/goamz/elb"
)

// Returns test configuration
func testConf() map[string]string {
	return map[string]string{
<<<<<<< HEAD
		"listener.#":                   "1",
		"listener.0.lb_port":           "80",
		"listener.0.lb_protocol":       "http",
		"listener.0.instance_port":     "8000",
		"listener.0.instance_protocol": "http",
		"availability_zones.#":         "2",
		"availability_zones.0":         "us-east-1a",
		"availability_zones.1":         "us-east-1b",
		"ingress.#":                    "1",
		"ingress.0.protocol":           "icmp",
		"ingress.0.from_port":          "1",
		"ingress.0.to_port":            "-1",
		"ingress.0.cidr_blocks.#":      "1",
		"ingress.0.cidr_blocks.0":      "0.0.0.0/0",
		"ingress.0.security_groups.#":  "2",
		"ingress.0.security_groups.0":  "sg-11111",
		"ingress.0.security_groups.1":  "foo/sg-22222",
=======
		"listener.#":                    "1",
		"listener.0.lb_port":            "80",
		"listener.0.lb_protocol":        "http",
		"listener.0.instance_port":      "8000",
		"listener.0.instance_protocol":  "http",
		"availability_zones.#":          "2",
		"availability_zones.0":          "us-east-1a",
		"availability_zones.1":          "us-east-1b",
		"ingress.#":                     "1",
		"ingress.0.protocol":            "icmp",
		"ingress.0.from_port":           "1",
		"ingress.0.to_port":             "-1",
		"ingress.0.cidr_blocks.#":       "1",
		"ingress.0.cidr_blocks.0":       "0.0.0.0/0",
		"ingress.0.security_groups.#":   "1",
		"ingress.0.security_groups.0":   "sg-11111",
>>>>>>> 8d97c365
	}
}

func Test_expandIPPerms(t *testing.T) {
	expanded := []interface{}{
		map[string]interface{}{
			"protocol":    "icmp",
			"from_port":   1,
			"to_port":     -1,
			"cidr_blocks": []interface{}{"0.0.0.0/0"},
			"security_groups": []interface{}{
				"sg-11111",
				"foo/sg-22222",
			},
		},
		map[string]interface{}{
			"protocol":  "icmp",
			"from_port": 1,
			"to_port":   -1,
			"self":      true,
		},
	}
	perms := expandIPPerms("foo", expanded)

	expected := []ec2.IPPerm{
		ec2.IPPerm{
			Protocol:  "icmp",
			FromPort:  1,
			ToPort:    -1,
			SourceIPs: []string{"0.0.0.0/0"},
			SourceGroups: []ec2.UserSecurityGroup{
				ec2.UserSecurityGroup{
					Id: "sg-11111",
				},
				ec2.UserSecurityGroup{
					OwnerId: "foo",
					Id:      "sg-22222",
				},
			},
		},
		ec2.IPPerm{
			Protocol:  "icmp",
			FromPort:  1,
			ToPort:    -1,
			SourceGroups: []ec2.UserSecurityGroup{
				ec2.UserSecurityGroup{
					Id: "foo",
				},
			},
		},
	}

	if !reflect.DeepEqual(perms, expected) {
		t.Fatalf(
			"Got:\n\n%#v\n\nExpected:\n\n%#v\n",
			perms[0],
			expected)
	}

}

func Test_flattenIPPerms(t *testing.T) {
	cases := []struct {
		Input  []ec2.IPPerm
		Output []map[string]interface{}
	}{
		{
			Input: []ec2.IPPerm{
				ec2.IPPerm{
					Protocol:  "icmp",
					FromPort:  1,
					ToPort:    -1,
					SourceIPs: []string{"0.0.0.0/0"},
					SourceGroups: []ec2.UserSecurityGroup{
						ec2.UserSecurityGroup{
							Id: "sg-11111",
						},
					},
				},
			},

			Output: []map[string]interface{}{
				map[string]interface{}{
					"protocol":        "icmp",
					"from_port":       1,
					"to_port":         -1,
					"cidr_blocks":     []string{"0.0.0.0/0"},
					"security_groups": []string{"sg-11111"},
				},
			},
		},

		{
			Input: []ec2.IPPerm{
				ec2.IPPerm{
					Protocol:     "icmp",
					FromPort:     1,
					ToPort:       -1,
					SourceIPs:    []string{"0.0.0.0/0"},
					SourceGroups: nil,
				},
			},

			Output: []map[string]interface{}{
				map[string]interface{}{
					"protocol":    "icmp",
					"from_port":   1,
					"to_port":     -1,
					"cidr_blocks": []string{"0.0.0.0/0"},
				},
			},
		},
		{
			Input: []ec2.IPPerm{
				ec2.IPPerm{
					Protocol:  "icmp",
					FromPort:  1,
					ToPort:    -1,
					SourceIPs: nil,
				},
			},

			Output: []map[string]interface{}{
				map[string]interface{}{
					"protocol":  "icmp",
					"from_port": 1,
					"to_port":   -1,
				},
			},
		},
	}

	for _, tc := range cases {
		output := flattenIPPerms(tc.Input)
		if !reflect.DeepEqual(output, tc.Output) {
			t.Fatalf("Input:\n\n%#v\n\nOutput:\n\n%#v", tc.Input, output)
		}
	}
}

func Test_expandListeners(t *testing.T) {
	expanded := flatmap.Expand(testConf(), "listener").([]interface{})
	listeners, err := expandListeners(expanded)
	if err != nil {
		t.Fatalf("bad: %#v", err)
	}

	expected := elb.Listener{
		InstancePort:     8000,
		LoadBalancerPort: 80,
		InstanceProtocol: "http",
		Protocol:         "http",
	}

	if !reflect.DeepEqual(listeners[0], expected) {
		t.Fatalf(
			"Got:\n\n%#v\n\nExpected:\n\n%#v\n",
			listeners[0],
			expected)
	}

}

func Test_flattenHealthCheck(t *testing.T) {
	cases := []struct {
		Input  elb.HealthCheck
		Output []map[string]interface{}
	}{
		{
			Input: elb.HealthCheck{
				UnhealthyThreshold: 10,
				HealthyThreshold:   10,
				Target:             "HTTP:80/",
				Timeout:            30,
				Interval:           30,
			},
			Output: []map[string]interface{}{
				map[string]interface{}{
					"unhealthy_threshold": 10,
					"healthy_threshold":   10,
					"target":              "HTTP:80/",
					"timeout":             30,
					"interval":            30,
				},
			},
		},
	}

	for _, tc := range cases {
		output := flattenHealthCheck(tc.Input)
		if !reflect.DeepEqual(output, tc.Output) {
			t.Fatalf("Got:\n\n%#v\n\nExpected:\n\n%#v", output, tc.Output)
		}
	}
}

func Test_expandStringList(t *testing.T) {
	expanded := flatmap.Expand(testConf(), "availability_zones").([]interface{})
	stringList := expandStringList(expanded)
	expected := []string{
		"us-east-1a",
		"us-east-1b",
	}

	if !reflect.DeepEqual(stringList, expected) {
		t.Fatalf(
			"Got:\n\n%#v\n\nExpected:\n\n%#v\n",
			stringList,
			expected)
	}

}

func Test_expandStringListWildcard(t *testing.T) {
	stringList := expandStringList([]interface{}{"us-east-1a,us-east-1b"})
	expected := []string{
		"us-east-1a",
		"us-east-1b",
	}

	if !reflect.DeepEqual(stringList, expected) {
		t.Fatalf(
			"Got:\n\n%#v\n\nExpected:\n\n%#v\n",
			stringList,
			expected)
	}

}<|MERGE_RESOLUTION|>--- conflicted
+++ resolved
@@ -12,7 +12,6 @@
 // Returns test configuration
 func testConf() map[string]string {
 	return map[string]string{
-<<<<<<< HEAD
 		"listener.#":                   "1",
 		"listener.0.lb_port":           "80",
 		"listener.0.lb_protocol":       "http",
@@ -30,24 +29,6 @@
 		"ingress.0.security_groups.#":  "2",
 		"ingress.0.security_groups.0":  "sg-11111",
 		"ingress.0.security_groups.1":  "foo/sg-22222",
-=======
-		"listener.#":                    "1",
-		"listener.0.lb_port":            "80",
-		"listener.0.lb_protocol":        "http",
-		"listener.0.instance_port":      "8000",
-		"listener.0.instance_protocol":  "http",
-		"availability_zones.#":          "2",
-		"availability_zones.0":          "us-east-1a",
-		"availability_zones.1":          "us-east-1b",
-		"ingress.#":                     "1",
-		"ingress.0.protocol":            "icmp",
-		"ingress.0.from_port":           "1",
-		"ingress.0.to_port":             "-1",
-		"ingress.0.cidr_blocks.#":       "1",
-		"ingress.0.cidr_blocks.0":       "0.0.0.0/0",
-		"ingress.0.security_groups.#":   "1",
-		"ingress.0.security_groups.0":   "sg-11111",
->>>>>>> 8d97c365
 	}
 }
 
@@ -89,9 +70,9 @@
 			},
 		},
 		ec2.IPPerm{
-			Protocol:  "icmp",
-			FromPort:  1,
-			ToPort:    -1,
+			Protocol: "icmp",
+			FromPort: 1,
+			ToPort:   -1,
 			SourceGroups: []ec2.UserSecurityGroup{
 				ec2.UserSecurityGroup{
 					Id: "foo",
